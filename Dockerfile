--- conflicted
+++ resolved
@@ -17,11 +17,7 @@
 
 ENV \
   TERRAFORM_VERSION=0.12.17 \
-<<<<<<< HEAD
-  KUBECTL_VERSION=1.17.12
-=======
   KUBECTL_VERSION=1.17.12 
->>>>>>> 42e351ec
 
 RUN \
   apk add \
@@ -36,14 +32,9 @@
     findutils \
     git-crypt \
     git \
-    git-crypt \
     gnupg \
     grep \
-<<<<<<< HEAD
-    jq \
-=======
     openssl \
->>>>>>> 42e351ec
     python3
 
 RUN curl https://bootstrap.pypa.io/get-pip.py -o get-pip.py && \
@@ -53,29 +44,16 @@
 
 COPY --from=cloud_platform_cli_builder /build/cloud-platform /usr/local/bin/cloud-platform
 
-<<<<<<< HEAD
-# Install terraform
-RUN curl -sL https://releases.hashicorp.com/terraform/${TERRAFORM_VERSION}/terraform_${TERRAFORM_VERSION}_linux_amd64.zip | unzip -d /usr/local/bin -
-
-# Install kubectl
-RUN curl -sLo /usr/local/bin/kubectl https://storage.googleapis.com/kubernetes-release/release/v${KUBECTL_VERSION}/bin/linux/amd64/kubectl
-
-=======
 # Install kubectl
 RUN curl -sLo /usr/local/bin/kubectl https://storage.googleapis.com/kubernetes-release/release/v${KUBECTL_VERSION}/bin/linux/amd64/kubectl
 
 # Install terraform
 RUN curl -sL https://releases.hashicorp.com/terraform/${TERRAFORM_VERSION}/terraform_${TERRAFORM_VERSION}_linux_amd64.zip | unzip -d /usr/local/bin -
 
->>>>>>> 42e351ec
 # Install aws-iam-authenticator (required for EKS)
 RUN curl -sLo /usr/local/bin/aws-iam-authenticator https://amazon-eks.s3-us-west-2.amazonaws.com/1.14.6/2019-08-22/bin/linux/amd64/aws-iam-authenticator
 
 # Ensure everything is executable
 RUN chmod +x /usr/local/bin/*
 
-<<<<<<< HEAD
-CMD /bin/bash
-=======
-CMD /bin/bash
->>>>>>> 42e351ec
+CMD /bin/bash